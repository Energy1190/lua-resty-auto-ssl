local _M = {}

local shell_execute = require "resty.auto-ssl.utils.shell_execute"

function _M.issue_cert(auto_ssl_instance, domain)
  assert(type(domain) == "string", "domain must be a string")

  local lua_root = auto_ssl_instance.lua_root
  assert(type(lua_root) == "string", "lua_root must be a string")

  local base_dir = auto_ssl_instance:get("dir")
<<<<<<< HEAD
  local hook_port = auto_ssl_instance:get("hook_server_port")
  local multiname = auto_ssl_instance:get("multiname_cert")
  domains = "--domain " .. domain .. " "
=======
  assert(type(base_dir) == "string", "dir must be a string")
>>>>>>> 718205d5

  local hook_port = auto_ssl_instance:get("hook_server_port")
  assert(type(hook_port) == "number", "hook_port must be a number")
  assert(hook_port <= 65535, "hook_port must be below 65536")

  local hook_secret = ngx.shared.auto_ssl_settings:get("hook_server:secret")
  assert(type(hook_secret) == "string", "hook_server:secret must be a string")

  if multiname then
    local storage = auto_ssl_instance:get("storage")
    domain_list, size = storage:get_subdomain(domain)
    domains = " "
    if domain_list then
      for _, i in pairs(domain_list) do
        domains = domains .. "--domain " .. i .. " "
      end
    else
      domains = "--domain " .. domain .. " "
    end
  end

  -- Run dehydrated for this domain, using our custom hooks to handle the
  -- domain validation and the issued certificates.
  --
  -- Disable dehydrated's locking, since we perform our own domain-specific
  -- locking using the storage adapter.
<<<<<<< HEAD
  local command = env_vars .. " " ..
    package_root .. "/auto-ssl/vendor/dehydrated " ..
    "--cron " ..
    "--no-lock " ..
    domains ..
    "--challenge http-01 " ..
    "--config " .. base_dir .. "/letsencrypt/config " ..
    "--hook " .. package_root .. "/auto-ssl/shell/letsencrypt_hooks"
  local status, out, err = shell_execute(command)
  if status ~= 0 then
    ngx.log(ngx.ERR, "auto-ssl: dehydrated failed: ", command, " status: ", status, " out: ", out, " err: ", err)
    return nil, nil, "dehydrated failure"
=======
  local result, err = shell_execute({
    "env",
    "HOOK_SECRET=" .. hook_secret,
    "HOOK_SERVER_PORT=" .. hook_port,
    lua_root .. "/bin/resty-auto-ssl/dehydrated",
    "--cron",
    "--accept-terms",
    "--no-lock",
    "--domain", domain,
    "--challenge", "http-01",
    "--config", base_dir .. "/letsencrypt/config",
    "--hook", lua_root .. "/bin/resty-auto-ssl/letsencrypt_hooks",
  })
  if result["status"] ~= 0 then
    ngx.log(ngx.ERR, "auto-ssl: dehydrated failed: ", result["command"], " status: ", result["status"], " out: ", result["output"], " err: ", err)
    return nil, "dehydrated failure"
>>>>>>> 718205d5
  end

  ngx.log(ngx.DEBUG, "auto-ssl: dehydrated output: " .. result["output"])

  -- The result of running that command should result in the certs being
  -- populated in our storage (due to the deploy_cert hook triggering).
  local storage = auto_ssl_instance.storage
  local cert, get_cert_err = storage:get_cert(domain)
  if get_cert_err then
    ngx.log(ngx.ERR, "auto-ssl: error fetching certificate from storage for ", domain, ": ", get_cert_err)
  end

  -- If dehydrated succeeded, but we still don't have any certs in storage, the
  -- issue might be that dehydrated succeeded and has local certs cached, but
  -- the initial attempt to deploy them and save them into storage failed (eg,
  -- storage was temporarily unavailable). If this occurs, try to manually fire
  -- the deploy_cert hook again to populate our storage with dehydrated's local
  -- copies.
  if not cert or not cert["fullchain_pem"] or not cert["privkey_pem"] then
    ngx.log(ngx.WARN, "auto-ssl: dehydrated succeeded, but certs still missing from storage - trying to manually copy - domain: " .. domain)
<<<<<<< HEAD
    command = env_vars .. " " ..
      package_root .. "/auto-ssl/shell/letsencrypt_hooks " ..
      "deploy_cert " ..
      domain .. " " ..
      base_dir .. "/letsencrypt/certs/" .. domain .. "/privkey.pem " ..
      base_dir .. "/letsencrypt/certs/" .. domain .. "/cert.pem " ..
      base_dir .. "/letsencrypt/certs/" .. domain .. "/fullchain.pem " ..
      base_dir .. "/letsencrypt/certs/" .. domain .. "/chain.pem " ..
      math.floor(ngx.now())
    status, out, err = shell_execute(command)
    if status ~= 0 then
      ngx.log(ngx.ERR, "auto-ssl: dehydrated manual hook.sh failed: ", command, " status: ", status, " out: ", out, " err: ", err)
      return nil, nil, "dehydrated failure"
=======

    result, err = shell_execute({
      "env",
      "HOOK_SECRET=" .. hook_secret,
      "HOOK_SERVER_PORT=" .. hook_port,
      lua_root .. "/bin/resty-auto-ssl/letsencrypt_hooks",
      "deploy_cert",
      domain,
      base_dir .. "/letsencrypt/certs/" .. domain .. "/privkey.pem",
      base_dir .. "/letsencrypt/certs/" .. domain .. "/cert.pem",
      base_dir .. "/letsencrypt/certs/" .. domain .. "/fullchain.pem",
      base_dir .. "/letsencrypt/certs/" .. domain .. "/chain.pem",
      math.floor(ngx.now()),
    })
    if result["status"] ~= 0 then
      ngx.log(ngx.ERR, "auto-ssl: dehydrated manual hook.sh failed: ", result["command"], " status: ", result["status"], " out: ", result["output"], " err: ", err)
      return nil, "dehydrated failure"
>>>>>>> 718205d5
    end

    -- Try fetching again.
    cert, get_cert_err = storage:get_cert(domain)
    if get_cert_err then
      ngx.log(ngx.ERR, "auto-ssl: error fetching certificate from storage for ", domain, ": ", get_cert_err)
    end
  end

  -- Return error if things are still unexpectedly missing.
  if not cert or not cert["fullchain_pem"] or not cert["privkey_pem"] then
    return nil, "dehydrated succeeded, but no certs present"
  end

  return cert
end

return _M<|MERGE_RESOLUTION|>--- conflicted
+++ resolved
@@ -9,13 +9,11 @@
   assert(type(lua_root) == "string", "lua_root must be a string")
 
   local base_dir = auto_ssl_instance:get("dir")
-<<<<<<< HEAD
+  assert(type(base_dir) == "string", "dir must be a string")
+
   local hook_port = auto_ssl_instance:get("hook_server_port")
   local multiname = auto_ssl_instance:get("multiname_cert")
   domains = "--domain " .. domain .. " "
-=======
-  assert(type(base_dir) == "string", "dir must be a string")
->>>>>>> 718205d5
 
   local hook_port = auto_ssl_instance:get("hook_server_port")
   assert(type(hook_port) == "number", "hook_port must be a number")
@@ -42,20 +40,6 @@
   --
   -- Disable dehydrated's locking, since we perform our own domain-specific
   -- locking using the storage adapter.
-<<<<<<< HEAD
-  local command = env_vars .. " " ..
-    package_root .. "/auto-ssl/vendor/dehydrated " ..
-    "--cron " ..
-    "--no-lock " ..
-    domains ..
-    "--challenge http-01 " ..
-    "--config " .. base_dir .. "/letsencrypt/config " ..
-    "--hook " .. package_root .. "/auto-ssl/shell/letsencrypt_hooks"
-  local status, out, err = shell_execute(command)
-  if status ~= 0 then
-    ngx.log(ngx.ERR, "auto-ssl: dehydrated failed: ", command, " status: ", status, " out: ", out, " err: ", err)
-    return nil, nil, "dehydrated failure"
-=======
   local result, err = shell_execute({
     "env",
     "HOOK_SECRET=" .. hook_secret,
@@ -64,7 +48,7 @@
     "--cron",
     "--accept-terms",
     "--no-lock",
-    "--domain", domain,
+    domains,
     "--challenge", "http-01",
     "--config", base_dir .. "/letsencrypt/config",
     "--hook", lua_root .. "/bin/resty-auto-ssl/letsencrypt_hooks",
@@ -72,7 +56,6 @@
   if result["status"] ~= 0 then
     ngx.log(ngx.ERR, "auto-ssl: dehydrated failed: ", result["command"], " status: ", result["status"], " out: ", result["output"], " err: ", err)
     return nil, "dehydrated failure"
->>>>>>> 718205d5
   end
 
   ngx.log(ngx.DEBUG, "auto-ssl: dehydrated output: " .. result["output"])
@@ -93,21 +76,6 @@
   -- copies.
   if not cert or not cert["fullchain_pem"] or not cert["privkey_pem"] then
     ngx.log(ngx.WARN, "auto-ssl: dehydrated succeeded, but certs still missing from storage - trying to manually copy - domain: " .. domain)
-<<<<<<< HEAD
-    command = env_vars .. " " ..
-      package_root .. "/auto-ssl/shell/letsencrypt_hooks " ..
-      "deploy_cert " ..
-      domain .. " " ..
-      base_dir .. "/letsencrypt/certs/" .. domain .. "/privkey.pem " ..
-      base_dir .. "/letsencrypt/certs/" .. domain .. "/cert.pem " ..
-      base_dir .. "/letsencrypt/certs/" .. domain .. "/fullchain.pem " ..
-      base_dir .. "/letsencrypt/certs/" .. domain .. "/chain.pem " ..
-      math.floor(ngx.now())
-    status, out, err = shell_execute(command)
-    if status ~= 0 then
-      ngx.log(ngx.ERR, "auto-ssl: dehydrated manual hook.sh failed: ", command, " status: ", status, " out: ", out, " err: ", err)
-      return nil, nil, "dehydrated failure"
-=======
 
     result, err = shell_execute({
       "env",
@@ -125,7 +93,6 @@
     if result["status"] ~= 0 then
       ngx.log(ngx.ERR, "auto-ssl: dehydrated manual hook.sh failed: ", result["command"], " status: ", result["status"], " out: ", result["output"], " err: ", err)
       return nil, "dehydrated failure"
->>>>>>> 718205d5
     end
 
     -- Try fetching again.
