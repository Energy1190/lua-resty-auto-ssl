--- conflicted
+++ resolved
@@ -56,12 +56,8 @@
 end
 
 local function issue_cert(auto_ssl_instance, storage, domain)
-<<<<<<< HEAD
   local fullchain_pem, privkey_pem, err
   local multiname = auto_ssl_instance:get("multiname_cert")
-
-=======
->>>>>>> 718205d5
   -- Before issuing a cert, create a local lock to ensure multiple workers
   -- don't simultaneously try to register the same cert.
   local local_lock, new_local_lock_err = lock:new("auto_ssl", { exptime = 30, timeout = 30 })
@@ -87,25 +83,24 @@
 
   -- After obtaining the local and distributed lock, see if the certificate
   -- has already been registered.
-<<<<<<< HEAD
+  local cert, err = storage:get_cert(domain)
+  if err then
+    ngx.log(ngx.ERR, "auto-ssl: error fetching certificate from storage for ", domain, ": ", err)
+  end
+
+  if cert and cert["fullchain_pem"] and cert["privkey_pem"] then
+    issue_cert_unlock(domain, storage, local_lock, distributed_lock_value)
+    return cert
+  end
+  
   if not multiname then
     fullchain_pem, privkey_pem = storage:get_cert(domain)
     if fullchain_pem and privkey_pem then
       issue_cert_unlock(domain, storage, local_lock, distributed_lock_value)
       return fullchain_pem, privkey_pem
     end
-=======
-  local cert, err = storage:get_cert(domain)
-  if err then
-    ngx.log(ngx.ERR, "auto-ssl: error fetching certificate from storage for ", domain, ": ", err)
-  end
-
-  if cert and cert["fullchain_pem"] and cert["privkey_pem"] then
-    issue_cert_unlock(domain, storage, local_lock, distributed_lock_value)
-    return cert
->>>>>>> 718205d5
-  end
-
+  end
+  
   ngx.log(ngx.NOTICE, "auto-ssl: issuing new certificate for ", domain)
   cert, err = ssl_provider.issue_cert(auto_ssl_instance, domain)
   if err then
@@ -292,7 +287,6 @@
     return
   end
 
-<<<<<<< HEAD
   -- Check to ensure the domain is one we allow for handling SSL.
   local allow_domain = auto_ssl_instance:get("allow_domain")
   if not allow_domain(domain) then
@@ -322,8 +316,6 @@
     domain = check_subdomain
   end
 
-=======
->>>>>>> 718205d5
   -- Get or issue the certificate for this domain.
   local cert_der, get_cert_der_err = get_cert_der(auto_ssl_instance, domain, ssl_options)
   if get_cert_der_err then
